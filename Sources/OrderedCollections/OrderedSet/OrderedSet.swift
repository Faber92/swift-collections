--- conflicted
+++ resolved
@@ -137,9 +137,10 @@
 /// could lead to duplicate values.
 ///
 /// However, `OrderedSet` is able to partially implement these two protocols;
-<<<<<<< HEAD
-/// namely, there is no issue with mutation operations that merely change the
-/// order of elements, or just remove some subset of existing members.
+/// namely, it supports mutation operations that merely change the
+/// order of elements (such as ``sort()`` or ``swapAt(_:_:)``, or just remove
+/// some subset of existing members (such as ``remove(at:)`` or
+/// ``removeAll(where:)``).
 ///
 /// Accordingly, `OrderedSet` provides permutation operations from `MutableCollection`:
 /// - ``swapAt(_:_:)``
@@ -155,12 +156,6 @@
 /// - ``removeLast()``, ``removeLast(_:)``
 /// - ``removeFirst()``, ``removeFirst(_:)``
 /// - ``removeAll(where:)``
-=======
-/// namely, is supports mutation operations that merely change the
-/// order of elements (such as ``sort()`` or ``swapAt(_:_:)``, or just remove
-/// some subset of existing members (such as ``remove(at:)`` or
-/// ``removeAll(where:)``).
->>>>>>> 4cab1c1c
 ///
 /// `OrderedSet` also implements ``reserveCapacity(_:)`` from
 /// `RangeReplaceableCollection`, to allow for efficient insertion of a known
