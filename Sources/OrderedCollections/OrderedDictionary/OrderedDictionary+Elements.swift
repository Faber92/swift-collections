--- conflicted
+++ resolved
@@ -2,11 +2,7 @@
 //
 // This source file is part of the Swift Collections open source project
 //
-<<<<<<< HEAD
 // Copyright (c) 2021 - 2023 Apple Inc. and the Swift project authors
-=======
-// Copyright (c) 2021-2023 Apple Inc. and the Swift project authors
->>>>>>> d029d9d3
 // Licensed under Apache License v2.0 with Runtime Library Exception
 //
 // See https://swift.org/LICENSE.txt for license information
@@ -33,15 +29,8 @@
   }
 }
 
-<<<<<<< HEAD
 extension OrderedDictionary.Elements: Sendable
 where Key: Sendable, Value: Sendable {}
-=======
-#if swift(>=5.5)
-extension OrderedDictionary.Elements: Sendable
-where Key: Sendable, Value: Sendable {}
-#endif
->>>>>>> d029d9d3
 
 extension OrderedDictionary {
   /// A view of the contents of this dictionary as a random-access collection.
