//===----------------------------------------------------------------------===//
//
// This source file is part of the Swift Collections open source project
//
// Copyright (c) 2021 Apple Inc. and the Swift project authors
// Licensed under Apache License v2.0 with Runtime Library Exception
//
// See https://swift.org/LICENSE.txt for license information
//
//===----------------------------------------------------------------------===//

/// An ordered collection of key-value pairs.
///
/// Like the standard `Dictionary`, ordered dictionaries use a hash table to
/// ensure that no two entries have the same keys, and to efficiently look up
/// values corresponding to specific keys. However, like an `Array` (and
/// unlike `Dictionary`), ordered dictionaries maintain their elements in a
/// particular user-specified order, and they support efficient random-access
/// traversal of their entries.
///
/// `OrderedDictionary` is a useful alternative to `Dictionary` when the order
/// of elements is important, or when you need to be able to efficiently access
/// elements at various positions within the collection.
///
/// You can create an ordered dictionary with any key type that conforms to the
/// `Hashable` protocol.
///
///     let responses: OrderedDictionary = [
///       200: "OK",
///       403: "Access forbidden",
///       404: "File not found",
///       500: "Internal server error",
///     ]
///
/// ### Equality of Ordered Dictionaries
///
/// Two ordered dictionaries are considered equal if they contain the same
/// elements, and *in the same order*. This matches the concept of equality of
/// an `Array`, and it is different from the unordered `Dictionary`.
///
///     let a: OrderedDictionary = [1: "one", 2: "two"]
///     let b: OrderedDictionary = [2: "two", 1: "one"]
///     a == b // false
///     b.swapAt(0, 1) // `b` now has value [1: "one", 2: "two"]
///     a == b // true
///
/// (`OrderedDictionary` only conforms to `Equatable` when its `Value` is
/// equatable.)
///
/// ### Dictionary Operations
///
/// `OrderedDictionary` provides many of the same operations as `Dictionary`.
///
/// For example, you can look up and add/remove values using the familiar
/// key-based subscript, returning an optional value:
///
///     var dictionary: OrderedDictionary<String, Int> = [:]
///     dictionary["one"] = 1
///     dictionary["two"] = 2
///     dictionary["three"] // nil
///     // dictionary is now ["one": 1, "two": 2]
///
/// If a new entry is added using the subscript setter, it gets appended to the
/// end of the dictionary. (So that by default, the dictionary contains its
/// elements in the order they were originally inserted.)
///
/// `OrderedDictionary` also implements the variant of this subscript that takes
/// a default value. Like with `Dictionary`, this is useful when you want to
/// perform in-place mutations on values:
///
///     let text = "short string"
///     var counts: OrderedDictionary<Character, Int> = [:]
///     for character in text {
///       counts[character, default: 0] += 1
///     }
///     // counts is ["s": 2, "h": 1, "o": 1,
///     //            "r": 2, "t": 2, " ": 1,
///     //            "i": 1, "n": 1, "g": 1]
///
/// If the `Value` type implements reference semantics, or when you need to
/// perform a series of individual mutations on the values, the closure-based
/// ``updateValue(forKey:default:with:)`` method provides an easier-to-use
/// alternative to the defaulted key-based subscript.
///
///     let text = "short string"
///     var counts: OrderedDictionary<Character, Int> = [:]
///     for character in text {
///       counts.updateValue(forKey: character, default: 0) { value in
///         value += 1
///       }
///     }
///     // Same result as before
///
/// (This isn't currently available on the regular `Dictionary`.)
///
/// The `Dictionary` type's original ``updateValue(_:forKey:)`` method is also
/// available, and so is ``index(forKey:)``, grouping/uniquing initializers
/// (``init(uniqueKeysWithValues:)-5ux9r``, ``init(_:uniquingKeysWith:)-2y39b``,
/// ``init(grouping:by:)-6mahw``), methods for merging one dictionary with
/// another (``merge(_:uniquingKeysWith:)-6ka2i``,
/// ``merging(_:uniquingKeysWith:)-4z49c``), filtering dictionary entries
<<<<<<< HEAD
/// (``filter(_:)``), transforming values (``mapValues(_:)``), and a combination
/// of these two (``compactMapValues(_:)``).
=======
/// (``filter(_:)``), transforming values (``mapValues(_:)``),
/// and a combination of these two (``compactMapValues(_:)``).
>>>>>>> 4cab1c1c
///
/// ### Sequence and Collection Operations
///
/// Ordered dictionaries use integer indices representing offsets from the
/// beginning of the collection. However, to avoid ambiguity between key-based
/// and indexing subscripts, `OrderedDictionary` doesn't directly conform to
/// `Collection`. Instead, it only conforms to `Sequence`, and provides a
/// random-access collection view over its key-value pairs, called
/// ``elements-swift.property``:
///
///     responses[0] // `nil` (key-based subscript)
///     responses.elements[0] // `(200, "OK")` (index-based subscript)
///
/// Because ordered dictionaries need to maintain unique keys, neither
<<<<<<< HEAD
/// `OrderedDictionary` nor its `elements` view can conform to the full
/// `MutableCollection` or `RangeReplaceableCollection` protocols.
///
/// However, `OrderedDictioanr` is still able to implement some of the
/// requirements of these protocols. In particular, it supports permutation
/// operations from `MutableCollection`:
///
/// - ``swapAt(_:_:)``
/// - ``partition(by:)``
/// - ``sort()``, ``sort(by:)``
/// - ``shuffle()``, ``shuffle(using:)``
/// - ``reverse()``
///
/// It also supports removal operations from `RangeReplaceableCollection`:
///
/// - ``removeAll(keepingCapacity:)``
/// - ``remove(at:)``
/// - ``removeSubrange(_:)-512n3``, ``removeSubrange(_:)-8rmzx``
/// - ``removeLast()``, ``removeLast(_:)``
/// - ``removeFirst()``, ``removeFirst(_:)``
/// - ``removeAll(where:)``
///
=======
/// `OrderedDictionary` nor its ``elements-swift.property`` view can conform to
/// the full `MutableCollection` or `RangeReplaceableCollection` protocols.
/// However, they are able to partially implement requirements: they support
/// mutations that merely change the order of elements, or just remove a subset
/// of existing members.
///
>>>>>>> 4cab1c1c
/// `OrderedDictionary` also implements ``reserveCapacity(_:)`` from
/// `RangeReplaceableCollection`, to allow for efficient insertion of a known
/// number of elements. (However, unlike `Array` and `Dictionary`,
/// `OrderedDictionary` does not provide a `capacity` property.)
///
/// ### Keys and Values Views
///
/// Like the standard `Dictionary`, `OrderedDictionary` provides ``keys`` and
/// ``values-swift.property`` properties that provide lightweight views into
/// the corresponding parts of the dictionary.
///
<<<<<<< HEAD
/// The ``keys`` collection is of type ``OrderedSet``, containing all the keys
/// in the original dictionary.
=======
/// The ``keys`` collection is of type `OrderedSet<Key>`, containing all the
/// keys in the original dictionary.
>>>>>>> 4cab1c1c
///
///     let d: OrderedDictionary = [2: "two", 1: "one", 0: "zero"]
///     d.keys // [2, 1, 0] as OrderedSet<Int>
///
/// The ``keys`` property is read-only, so you cannot mutate the dictionary
/// through it. However, it returns an ordinary ordered set value, which can be
/// copied out and then mutated if desired. (Such mutations won't affect the
/// original dictionary value.)
///
<<<<<<< HEAD
/// The ``values-swift.property`` collection is a mutable random-access
/// ordered collection of the values in the dictionary:
=======
/// The ``values-swift.property`` property returns a mutable random-access
/// collection of the values in the dictionary:
>>>>>>> 4cab1c1c
///
///     d.values // "two", "one", "zero"
///     d.values[2] = "nada"
///     // `d` is now [2: "two", 1: "one", 0: "nada"]
///     d.values.sort()
///     // `d` is now [2: "nada", 1: "one", 0: "two"]
///
/// Both views store their contents in regular `Array` values, accessible
<<<<<<< HEAD
/// through their ``elements-swift.property`` property.
=======
/// through their own `elements` property.
>>>>>>> 4cab1c1c
///
/// ## Performance
///
/// An ordered dictionary consists of an ``OrderedSet`` of keys, alongside a
/// regular `Array` value that contains their associated values.
/// The performance characteristics of `OrderedDictionary` are mostly dictated
/// by this setup.
///
/// - Looking up a member in an ordered dictionary is expected to execute
///    a constant number of hashing and equality check operations, just like
///    the standard `Dictionary`.
/// - `OrderedDictionary` is also able to append new items at the end of the
///    dictionary with an expected amortized complexity of O(1), similar to
///    inserting new items into `Dictionary`.
/// - Unfortunately, removing or inserting items at the start or middle of an
///    `OrderedDictionary` has linear complexity, making these significantly
///    slower than `Dictionary`.
/// - Storing keys and values outside of the hash table makes
///    `OrderedDictionary` more memory efficient than most alternative
///    ordered dictionary representations. It can sometimes also be more memory
///    efficient than the standard `Dictionary`, despote the additional
///    functionality of preserving element ordering.
///
/// Like all hashed data structures, ordered dictionaries are extremely
/// sensitive to the quality of the `Key` type's `Hashable` conformance.
/// All complexity guarantees are null and void if `Key` implements `Hashable`
/// incorrectly.
///
/// See ``OrderedSet`` for a more detailed discussion of these performance
/// characteristics.
@frozen
public struct OrderedDictionary<Key: Hashable, Value> {
  @usableFromInline
  internal var _keys: OrderedSet<Key>

  @usableFromInline
  internal var _values: ContiguousArray<Value>

  @inlinable
  @inline(__always)
  internal init(
    _uniqueKeys keys: OrderedSet<Key>,
    values: ContiguousArray<Value>
  ) {
    self._keys = keys
    self._values = values
  }
}

extension OrderedDictionary {
  /// A read-only ordered collection view for the keys contained in this dictionary, as
  /// an `OrderedSet`.
  ///
  /// - Complexity: O(1)
  @inlinable
  @inline(__always)
  public var keys: OrderedSet<Key> { _keys }

  /// A mutable collection view containing the ordered values in this dictionary.
  ///
  /// - Complexity: O(1)
  @inlinable
  @inline(__always)
  public var values: Values {
    get { Values(_base: self) }
    @inline(__always) // https://github.com/apple/swift-collections/issues/164
    _modify {
      var values = Values(_base: self)
      self = [:]
      defer { self = values._base }
      yield &values
    }
  }
}

extension OrderedDictionary {
  public typealias Index = Int

  /// A Boolean value indicating whether the dictionary is empty.
  ///
  /// - Complexity: O(1)
  @inlinable
  @inline(__always)
  public var isEmpty: Bool { _values.isEmpty }

  /// The number of elements in the dictionary.
  ///
  /// - Complexity: O(1)
  @inlinable
  @inline(__always)
  public var count: Int { _values.count }

  /// Returns the index for the given key.
  ///
  /// If the given key is found in the dictionary, this method returns an index
  /// into the dictionary that corresponds with the key-value pair.
  ///
  ///     let countryCodes: OrderedDictionary = ["BR": "Brazil", "GH": "Ghana", "JP": "Japan"]
  ///     let index = countryCodes.index(forKey: "JP")
  ///
  ///     print("Country code for \(countryCodes[offset: index!].value): '\(countryCodes[offset: index!].key)'.")
  ///     // Prints "Country code for Japan: 'JP'."
  ///
  /// - Parameter key: The key to find in the dictionary.
  ///
  /// - Returns: The index for `key` and its associated value if `key` is in
  ///    the dictionary; otherwise, `nil`.
  ///
  /// - Complexity: Expected to be O(1) on average, if `Key` implements
  ///    high-quality hashing.
  @inlinable
  @inline(__always)
  public func index(forKey key: Key) -> Int? {
    _keys.firstIndex(of: key)
  }
}

extension OrderedDictionary {
  /// Accesses the value associated with the given key for reading and writing.
  ///
  /// This *key-based* subscript returns the value for the given key if the key
  /// is found in the dictionary, or `nil` if the key is not found.
  ///
  /// The following example creates a new dictionary and prints the value of a
  /// key found in the dictionary (`"Coral"`) and a key not found in the
  /// dictionary (`"Cerise"`).
  ///
  ///     var hues: OrderedDictionary = ["Heliotrope": 296, "Coral": 16, "Aquamarine": 156]
  ///     print(hues["Coral"])
  ///     // Prints "Optional(16)"
  ///     print(hues["Cerise"])
  ///     // Prints "nil"
  ///
  /// When you assign a value for a key and that key already exists, the
  /// dictionary overwrites the existing value. If the dictionary doesn't
  /// contain the key, the key and value are added as a new key-value pair.
  ///
  /// Here, the value for the key `"Coral"` is updated from `16` to `18` and a
  /// new key-value pair is added for the key `"Cerise"`.
  ///
  ///     hues["Coral"] = 18
  ///     print(hues["Coral"])
  ///     // Prints "Optional(18)"
  ///
  ///     hues["Cerise"] = 330
  ///     print(hues["Cerise"])
  ///     // Prints "Optional(330)"
  ///
  /// If you assign `nil` as the value for the given key, the dictionary
  /// removes that key and its associated value.
  ///
  /// In the following example, the key-value pair for the key `"Aquamarine"`
  /// is removed from the dictionary by assigning `nil` to the key-based
  /// subscript.
  ///
  ///     hues["Aquamarine"] = nil
  ///     print(hues)
  ///     // Prints "["Coral": 18, "Heliotrope": 296, "Cerise": 330]"
  ///
  /// - Parameter key: The key to find in the dictionary.
  ///
  /// - Returns: The value associated with `key` if `key` is in the dictionary;
  ///   otherwise, `nil`.
  ///
  /// - Complexity: Looking up values in the dictionary through this subscript
  ///    has an expected complexity of O(1) hashing/comparison operations on
  ///    average, if `Key` implements high-quality hashing. Updating the
  ///    dictionary also has an amortized expected complexity of O(1) --
  ///    although individual updates may need to copy or resize the dictionary's
  ///    underlying storage.
  @inlinable
  public subscript(key: Key) -> Value? {
    get {
      guard let index = _keys.firstIndex(of: key) else { return nil }
      return _values[index]
    }
    set {
      // We have a separate `set` in addition to `_modify` in hopes of getting
      // rid of `_modify`'s swapAt dance in the usual case where the caller just
      // wants to assign a new value.
      let (index, bucket) = _keys._find(key)
      switch (index, newValue) {
      case let (index?, newValue?): // Assign
        _values[index] = newValue
      case let (index?, nil): // Remove
        _keys._removeExistingMember(at: index, in: bucket)
        _values.remove(at: index)
      case let (nil, newValue?): // Insert
        _keys._appendNew(key, in: bucket)
        _values.append(newValue)
      case (nil, nil): // Noop
        break
      }
      _checkInvariants()
    }
    @inline(__always) // https://github.com/apple/swift-collections/issues/164
    _modify {
      var value: Value?
      let (index, bucket) = _prepareForKeyingModify(key, &value)
      defer {
        _finalizeKeyingModify(key, index, bucket, &value)
      }
      yield &value
    }
  }

  @inlinable
  internal mutating func _prepareForKeyingModify(
    _ key: Key,
    _ value: inout Value?
  ) -> (index: Int?, bucket: _HashTable.Bucket) {
    let (index, bucket) = _keys._find(key)

    // To support in-place mutations better, we swap the value to the end of
    // the array, pop it off, then put things back in place when we're done.
    if let index = index {
      _values.swapAt(index, _values.count - 1)
      value = _values.removeLast()
    }
    return (index, bucket)
  }

  @inlinable
  internal mutating func _finalizeKeyingModify(
    _ key: Key,
    _ index: Int?,
    _ bucket: _HashTable.Bucket,
    _ value: inout Value?
  ) {
    switch (index, value) {
    case let (index?, value?): // Assign
      _values.append(value)
      _values.swapAt(index, _values.count - 1)
    case let (index?, nil): // Remove
      if index < _values.count {
        let standin = _values.remove(at: index)
        _values.append(standin)
      }
      _keys._removeExistingMember(at: index, in: bucket)
    case let (nil, value?): // Insert
      _keys._appendNew(key, in: bucket)
      _values.append(value)
    case (nil, nil): // Noop
      break
    }
    _checkInvariants()
  }

  /// Accesses the value with the given key. If the dictionary doesn't contain
  /// the given key, accesses the provided default value as if the key and
  /// default value existed in the dictionary.
  ///
  /// Use this subscript when you want either the value for a particular key
  /// or, when that key is not present in the dictionary, a default value. This
  /// example uses the subscript with a message to use in case an HTTP response
  /// code isn't recognized:
  ///
  ///     var responseMessages: OrderedDictionary = [
  ///         200: "OK",
  ///         403: "Access forbidden",
  ///         404: "File not found",
  ///         500: "Internal server error"]
  ///
  ///     let httpResponseCodes = [200, 403, 301]
  ///     for code in httpResponseCodes {
  ///         let message = responseMessages[code, default: "Unknown response"]
  ///         print("Response \(code): \(message)")
  ///     }
  ///     // Prints "Response 200: OK"
  ///     // Prints "Response 403: Access forbidden"
  ///     // Prints "Response 301: Unknown response"
  ///
  /// When a dictionary's `Value` type has value semantics, you can use this
  /// subscript to perform in-place operations on values in the dictionary.
  /// The following example uses this subscript while counting the occurrences
  /// of each letter in a string:
  ///
  ///     let message = "Hello, Elle!"
  ///     var letterCounts: OrderedDictionary<Character, Int> = [:]
  ///     for letter in message {
  ///         letterCounts[letter, default: 0] += 1
  ///     }
  ///     // letterCounts == ["H": 1, "e": 2, "l": 4, "o": 1, ...]
  ///
  /// When `letterCounts[letter, defaultValue: 0] += 1` is executed with a
  /// value of `letter` that isn't already a key in `letterCounts`, the
  /// specified default value (`0`) is returned from the subscript,
  /// incremented, and then added to the dictionary under that key.
  ///
  /// - Note: Do not use this subscript to modify dictionary values if the
  ///   dictionary's `Value` type is a class. In that case, the default value
  ///   and key are not written back to the dictionary after an operation. (For
  ///   a variant of this operation that supports this usecase, see
  ///   `updateValue(forKey:default:_:)`.)
  ///
  /// - Parameters:
  ///   - key: The key the look up in the dictionary.
  ///   - defaultValue: The default value to use if `key` doesn't exist in the
  ///     dictionary.
  ///
  /// - Returns: The value associated with `key` in the dictionary; otherwise,
  ///   `defaultValue`.
  ///
  /// - Complexity: Looking up values in the dictionary through this subscript
  ///    has an expected complexity of O(1) hashing/comparison operations on
  ///    average, if `Key` implements high-quality hashing. Updating the
  ///    dictionary also has an amortized expected complexity of O(1) --
  ///    although individual updates may need to copy or resize the dictionary's
  ///    underlying storage.
  @inlinable
  public subscript(
    key: Key,
    default defaultValue: @autoclosure () -> Value
  ) -> Value {
    get {
      guard let offset = _keys.firstIndex(of: key) else { return defaultValue() }
      return _values[offset]
    }
    @inline(__always) // https://github.com/apple/swift-collections/issues/164
    _modify {
      var (index, value) = _prepareForDefaultedModify(key, defaultValue)
      defer {
        _finalizeDefaultedModify(index, &value)
      }
      yield &value
    }
  }

  @inlinable
  internal mutating func _prepareForDefaultedModify(
    _ key: Key,
    _ defaultValue: () -> Value
  ) -> (index: Int, value: Value) {
    let (inserted, index) = _keys.append(key)
    if inserted {
      assert(index == _values.count)
      _values.append(defaultValue())
    }
    let value: Value = _values.withUnsafeMutableBufferPointer { buffer in
      assert(index < buffer.count)
      return (buffer.baseAddress! + index).move()
    }
    return (index, value)
  }

  @inlinable
  internal mutating func _finalizeDefaultedModify(
    _ index: Int, _ value: inout Value
  ) {
    _values.withUnsafeMutableBufferPointer { buffer in
      assert(index < buffer.count)
      (buffer.baseAddress! + index).initialize(to: value)
    }
  }
}

extension OrderedDictionary {
  /// Updates the value stored in the dictionary for the given key, or appends a
  /// new key-value pair if the key does not exist.
  ///
  /// Use this method instead of key-based subscripting when you need to know
  /// whether the new value supplants the value of an existing key. If the
  /// value of an existing key is updated, `updateValue(_:forKey:)` returns
  /// the original value.
  ///
  ///     var hues: OrderedDictionary = [
  ///         "Heliotrope": 296,
  ///         "Coral": 16,
  ///         "Aquamarine": 156]
  ///
  ///     if let oldValue = hues.updateValue(18, forKey: "Coral") {
  ///         print("The old value of \(oldValue) was replaced with a new one.")
  ///     }
  ///     // Prints "The old value of 16 was replaced with a new one."
  ///
  /// If the given key is not present in the dictionary, this method appends the
  /// key-value pair and returns `nil`.
  ///
  ///     if let oldValue = hues.updateValue(330, forKey: "Cerise") {
  ///         print("The old value of \(oldValue) was replaced with a new one.")
  ///     } else {
  ///         print("No value was found in the dictionary for that key.")
  ///     }
  ///     // Prints "No value was found in the dictionary for that key."
  ///
  /// - Parameters:
  ///   - value: The new value to add to the dictionary.
  ///   - key: The key to associate with `value`. If `key` already exists in
  ///     the dictionary, `value` replaces the existing associated value. If
  ///     `key` isn't already a key of the dictionary, the `(key, value)` pair
  ///     is added.
  ///
  /// - Returns: The value that was replaced, or `nil` if a new key-value pair
  ///   was added.
  ///
  /// - Complexity: expected complexity is amortized O(1), if `Key` implements
  ///    high-quality hashing.
  @inlinable
  @discardableResult
  public mutating func updateValue(_ value: Value, forKey key: Key) -> Value? {
    let (index, bucket) = _keys._find(key)
    if let index = index {
      let old = _values[index]
      _values[index] = value
      return old
    }
    _keys._appendNew(key, in: bucket)
    _values.append(value)
    return nil
  }

  /// Updates the value stored in the dictionary for the given key, or inserts a
  /// new key-value pair at the specified index if the key does not exist.
  ///
  /// Use this method instead of key-based subscripting when you need to insert
  /// new keys at a particular index. You can use the return value to
  /// determine whether or not the new value supplanted the value of an existing
  /// key.
  ///
  /// If the value of an existing key is updated,
  /// `updateValue(_:forKey:insertingAt:)` returns the original value and its
  /// index.
  ///
  ///     var hues: OrderedDictionary = [
  ///         "Heliotrope": 296,
  ///         "Coral": 16,
  ///         "Aquamarine": 156]
  ///     let newIndex = hues.startIndex
  ///     let (old, index) =
  ///         hues.updateValue(18, forKey: "Coral", insertingAt: newIndex)
  ///     if let old = old {
  ///         print("The value '\(old)' at offset \(index.offset) was replaced.")
  ///     }
  ///     // Prints "The value '16' at offset 1 was replaced."
  ///
  /// If the given key is not present in the dictionary, this method inserts the
  /// key-value pair at the specified index and returns `nil`.
  ///
  ///     let (old, index) =
  ///         hues.updateValue(330, forKey: "Cerise", insertingAt: newIndex)
  ///     if let old = old {
  ///         print("The value '\(old)' at offset \(index.offset) was replaced.")
  ///     } else {
  ///         print("A new value was inserted at offset \(index.offset).")
  ///     }
  ///     // Prints "A new value was inserted at offset 0.")
  ///
  /// - Parameters:
  ///   - value: The new value to add to the dictionary.
  ///   - key: The key to associate with `value`. If `key` already exists in
  ///      the dictionary, `value` replaces the existing associated value. If
  ///      `key` isn't already a key of the dictionary, the `(key, value)` pair
  ///      is inserted.
  ///   - index: The index at which to insert the key, if it doesn't already
  ///      exist.
  ///
  /// - Returns: A pair `(old, index)`, where `old` is the value that was
  ///    replaced, or `nil` if a new key-value pair was added, and `index`
  ///    is the index corresponding to the updated (or inserted) value.
  ///
  /// - Complexity: O(`count`)
  @inlinable
  @discardableResult
  public mutating func updateValue(
    _ value: Value,
    forKey key: Key,
    insertingAt index: Int
  ) -> (originalMember: Value?, index: Int) {
    let (inserted, offset) = _keys.insert(key, at: index)
    if inserted {
      assert(offset == index)
      _values.insert(value, at: offset)
      return (nil, offset)
    }
    let old = _values[offset]
    _values[offset] = value
    return (old, offset)
  }

  /// Ensures that the specified key exists in the dictionary (by appending one
  /// with the supplied default value if necessary), then calls `body` to update
  /// it in place.
  ///
  /// You can use this method to perform in-place operations on values in the
  /// dictionary, whether or not `Value` has value semantics. The following
  /// example uses this method while counting the occurrences of each letter
  /// in a string:
  ///
  ///     let message = "Hello, Elle!"
  ///     var letterCounts: OrderedDictionary<Character, Int> = [:]
  ///     for letter in message {
  ///         letterCounts.updateValue(forKey: letter, default: 0) { count in
  ///             count += 1
  ///         }
  ///     }
  ///     // letterCounts == ["H": 1, "e": 2, "l": 4, "o": 1, ...]
  ///
  /// - Parameters:
  ///   - key: The key to look up (or append). If `key` does not already exist
  ///      in the dictionary, it is appended with the supplied default value.
  ///   - defaultValue: The default value to append if `key` doesn't exist in
  ///      the dictionary.
  ///   - body: A function that performs an in-place mutation on the dictionary
  ///      value.
  ///
  /// - Returns: The return value of `body`.
  ///
  /// - Complexity: expected complexity is amortized O(1), if `Key` implements
  ///    high-quality hashing. (Ignoring the complexity of calling `body`.)
  @inlinable
  public mutating func updateValue<R>(
    forKey key: Key,
    default defaultValue: @autoclosure () -> Value,
    with body: (inout Value) throws -> R
  ) rethrows -> R {
    let (index, bucket) = _keys._find(key)
    if let index = index {
      return try body(&_values[index])
    }
    _keys._appendNew(key, in: bucket)
    _values.append(defaultValue())
    let i = _values.index(before: _values.endIndex)
    return try body(&_values[i])
  }

  /// Ensures that the specified key exists in the dictionary (by inserting one
  /// with the specified index and default value if necessary), then calls
  /// `body` to update it in place.
  ///
  /// You can use this method to perform in-place operations on values in the
  /// dictionary, whether or not `Value` has value semantics. The following
  /// example uses this method while counting the occurrences of each letter
  /// in a string:
  ///
  ///     let message = "Hello, Elle!"
  ///     var letterCounts: [Character: Int] = [:]
  ///     for letter in message {
  ///         letterCounts.updateValue(forKey: letter, default: 0) { count in
  ///             count += 1
  ///         }
  ///     }
  ///     // letterCounts == ["H": 1, "e": 2, "l": 4, "o": 1, ...]
  ///
  /// - Parameters:
  ///   - key: The key to look up (or append). If `key` does not already exist
  ///      in the dictionary, it is appended with the supplied default value.
  ///   - defaultValue: The default value to append if `key` doesn't exist in
  ///      the dictionary.
  ///   - body: A function that performs an in-place mutation on the dictionary
  ///      value.
  ///
  /// - Returns: The return value of `body`.
  ///
  /// - Complexity: expected complexity is amortized O(1), if `Key` implements
  ///    high-quality hashing. (Ignoring the complexity of calling `body`.)
  @inlinable
  public mutating func updateValue<R>(
    forKey key: Key,
    insertingDefault defaultValue: @autoclosure () -> Value,
    at index: Int,
    with body: (inout Value) throws -> R
  ) rethrows -> R {
    let (existingIndex, bucket) = _keys._find(key)
    if let existingIndex = existingIndex {
      return try body(&_values[existingIndex])
    }
    _keys._insertNew(key, at: index, in: bucket)
    _values.insert(defaultValue(), at: index)
    return try body(&_values[index])
  }
}

extension OrderedDictionary {
  /// Removes the given key and its associated value from the dictionary.
  ///
  /// If the key is found in the dictionary, this method returns the key's
  /// associated value.
  ///
  ///     var hues: OrderedDictionary = [
  ///        "Heliotrope": 296,
  ///        "Coral": 16,
  ///        "Aquamarine": 156]
  ///     if let value = hues.removeValue(forKey: "Coral") {
  ///         print("The value \(value) was removed.")
  ///     }
  ///     // Prints "The value 16 was removed."
  ///
  /// If the key isn't found in the dictionary, `removeValue(forKey:)` returns
  /// `nil`.
  ///
  ///     if let value = hues.removeValue(forKey: "Cerise") {
  ///         print("The value \(value) was removed.")
  ///     } else {
  ///         print("No value found for that key.")
  ///     }
  ///     // Prints "No value found for that key.""
  ///
  /// - Parameter key: The key to remove along with its associated value.
  /// - Returns: The value that was removed, or `nil` if the key was not
  ///   present in the dictionary.
  ///
  /// - Complexity: O(`count`)
  @inlinable
  @discardableResult
  public mutating func removeValue(forKey key: Key) -> Value? {
    let (idx, bucket) = _keys._find(key)
    guard let index = idx else { return nil }
    _keys._removeExistingMember(at: index, in: bucket)
    return _values.remove(at: index)
  }
}

extension OrderedDictionary {
  /// Merges the key-value pairs in the given sequence into the dictionary,
  /// using a combining closure to determine the value for any duplicate keys.
  ///
  /// Use the `combine` closure to select a value to use in the updated
  /// dictionary, or to combine existing and new values. As the key-value
  /// pairs are merged with the dictionary, the `combine` closure is called
  /// with the current and new values for any duplicate keys that are
  /// encountered.
  ///
  /// This example shows how to choose the current or new values for any
  /// duplicate keys:
  ///
  ///     var dictionary: OrderedDictionary = ["a": 1, "b": 2]
  ///
  ///     // Keeping existing value for key "a":
  ///     dictionary.merge(zip(["a", "c"], [3, 4])) { (current, _) in current }
  ///     // ["a": 1, "b": 2, "c": 4]
  ///
  ///     // Taking the new value for key "a":
  ///     dictionary.merge(zip(["a", "d"], [5, 6])) { (_, new) in new }
  ///     // ["a": 5, "b": 2, "c": 4, "d": 6]
  ///
  /// This operation preserves the order of keys in the original dictionary.
  /// New key-value pairs are appended to the end in the order they appear in
  /// the given sequence.
  ///
  /// - Parameters:
  ///   - keysAndValues: A sequence of key-value pairs.
  ///   - combine: A closure that takes the current and new values for any
  ///     duplicate keys. The closure returns the desired value for the final
  ///     dictionary.
  ///
  /// - Complexity: Expected to be O(*n*) on average, where *n* is the number of
  ///    elements in `keysAndValues`, if `Key` implements high-quality hashing.
  @_disfavoredOverload // https://github.com/apple/swift-collections/issues/125
  @inlinable
  public mutating func merge<S: Sequence>(
    _ keysAndValues: __owned S,
    uniquingKeysWith combine: (Value, Value) throws -> Value
  ) rethrows where S.Element == (key: Key, value: Value) {
    for (key, value) in keysAndValues {
      let (index, bucket) = _keys._find(key)
      if let index = index {
        try { $0 = try combine($0, value) }(&_values[index])
      } else {
        _keys._appendNew(key, in: bucket)
        _values.append(value)
      }
    }
  }

  /// Merges the key-value pairs in the given sequence into the dictionary,
  /// using a combining closure to determine the value for any duplicate keys.
  ///
  /// Use the `combine` closure to select a value to use in the updated
  /// dictionary, or to combine existing and new values. As the key-value
  /// pairs are merged with the dictionary, the `combine` closure is called
  /// with the current and new values for any duplicate keys that are
  /// encountered.
  ///
  /// This example shows how to choose the current or new values for any
  /// duplicate keys:
  ///
  ///     var dictionary: OrderedDictionary = ["a": 1, "b": 2]
  ///
  ///     // Keeping existing value for key "a":
  ///     dictionary.merge(zip(["a", "c"], [3, 4])) { (current, _) in current }
  ///     // ["a": 1, "b": 2, "c": 4]
  ///
  ///     // Taking the new value for key "a":
  ///     dictionary.merge(zip(["a", "d"], [5, 6])) { (_, new) in new }
  ///     // ["a": 5, "b": 2, "c": 4, "d": 6]
  ///
  /// This operation preserves the order of keys in the original dictionary.
  /// New key-value pairs are appended to the end in the order they appear in
  /// the given sequence.
  ///
  /// - Parameters:
  ///   - keysAndValues: A sequence of key-value pairs.
  ///   - combine: A closure that takes the current and new values for any
  ///     duplicate keys. The closure returns the desired value for the final
  ///     dictionary.
  ///
  /// - Complexity: Expected to be O(*n*) on average, where *n* is the number of
  ///    elements in `keysAndValues`, if `Key` implements high-quality hashing.
  @inlinable
  public mutating func merge<S: Sequence>(
    _ keysAndValues: __owned S,
    uniquingKeysWith combine: (Value, Value) throws -> Value
  ) rethrows where S.Element == (Key, Value) {
    let mapped: LazyMapSequence =
      keysAndValues.lazy.map { (key: $0.0, value: $0.1) }
    try merge(mapped, uniquingKeysWith: combine)
  }

  /// Creates a dictionary by merging key-value pairs in a sequence into this
  /// dictionary, using a combining closure to determine the value for
  /// duplicate keys.
  ///
  /// Use the `combine` closure to select a value to use in the returned
  /// dictionary, or to combine existing and new values. As the key-value
  /// pairs are merged with the dictionary, the `combine` closure is called
  /// with the current and new values for any duplicate keys that are
  /// encountered.
  ///
  /// This example shows how to choose the current or new values for any
  /// duplicate keys:
  ///
  ///     let dictionary: OrderedDictionary = ["a": 1, "b": 2]
  ///     let newKeyValues = zip(["a", "b"], [3, 4])
  ///
  ///     let keepingCurrent = dictionary.merging(newKeyValues) { (current, _) in current }
  ///     // ["a": 1, "b": 2]
  ///     let replacingCurrent = dictionary.merging(newKeyValues) { (_, new) in new }
  ///     // ["a": 3, "b": 4]
  ///
  /// - Parameters:
  ///   - other: A sequence of key-value pairs.
  ///   - combine: A closure that takes the current and new values for any
  ///     duplicate keys. The closure returns the desired value for the final
  ///     dictionary.
  ///
  /// - Returns: A new dictionary with the combined keys and values of this
  ///    dictionary and `other`. The order of keys in the result dictionary
  ///    matches that of `self`, with additional key-value pairs (if any)
  ///    appended at the end in the order they appear in `other`.
  ///
  /// - Complexity: Expected to be O(`count` + *n*) on average, where *n* is the
  ///    number of elements in `keysAndValues`, if `Key` implements high-quality
  ///    hashing.
  @_disfavoredOverload // https://github.com/apple/swift-collections/issues/125
  @inlinable
  public __consuming func merging<S: Sequence>(
    _ other: __owned S,
    uniquingKeysWith combine: (Value, Value) throws -> Value
  ) rethrows -> Self where S.Element == (key: Key, value: Value) {
    var copy = self
    try copy.merge(other, uniquingKeysWith: combine)
    return copy
  }

  /// Creates a dictionary by merging key-value pairs in a sequence into this
  /// dictionary, using a combining closure to determine the value for
  /// duplicate keys.
  ///
  /// Use the `combine` closure to select a value to use in the returned
  /// dictionary, or to combine existing and new values. As the key-value
  /// pairs are merged with the dictionary, the `combine` closure is called
  /// with the current and new values for any duplicate keys that are
  /// encountered.
  ///
  /// This example shows how to choose the current or new values for any
  /// duplicate keys:
  ///
  ///     let dictionary: OrderedDictionary = ["a": 1, "b": 2]
  ///     let newKeyValues = zip(["a", "b"], [3, 4])
  ///
  ///     let keepingCurrent = dictionary.merging(newKeyValues) { (current, _) in current }
  ///     // ["a": 1, "b": 2]
  ///     let replacingCurrent = dictionary.merging(newKeyValues) { (_, new) in new }
  ///     // ["a": 3, "b": 4]
  ///
  /// - Parameters:
  ///   - other: A sequence of key-value pairs.
  ///   - combine: A closure that takes the current and new values for any
  ///     duplicate keys. The closure returns the desired value for the final
  ///     dictionary.
  ///
  /// - Returns: A new dictionary with the combined keys and values of this
  ///    dictionary and `other`. The order of keys in the result dictionary
  ///    matches that of `self`, with additional key-value pairs (if any)
  ///    appended at the end in the order they appear in `other`.
  ///
  /// - Complexity: Expected to be O(`count` + *n*) on average, where *n* is the
  ///    number of elements in `keysAndValues`, if `Key` implements high-quality
  ///    hashing.
  @inlinable
  public __consuming func merging<S: Sequence>(
    _ other: __owned S,
    uniquingKeysWith combine: (Value, Value) throws -> Value
  ) rethrows -> Self where S.Element == (Key, Value) {
    var copy = self
    try copy.merge(other, uniquingKeysWith: combine)
    return copy
  }
}

extension OrderedDictionary {
  /// Returns a new dictionary containing the key-value pairs of the dictionary
  /// that satisfy the given predicate.
  ///
  /// - Parameter isIncluded: A closure that takes a key-value pair as its
  ///   argument and returns a Boolean value indicating whether the pair
  ///   should be included in the returned dictionary.
  ///
  /// - Returns: A dictionary of the key-value pairs that `isIncluded` allows,
  ///    in the same order that they appear in `self`.
  ///
  /// - Complexity: O(`count`)
  @inlinable
  public func filter(
    _ isIncluded: (Element) throws -> Bool
  ) rethrows -> Self {
    var result: OrderedDictionary = [:]
    for element in self where try isIncluded(element) {
      result._keys._appendNew(element.key)
      result._values.append(element.value)
    }
    return result
  }
}

extension OrderedDictionary {
  /// Returns a new dictionary containing the keys of this dictionary with the
  /// values transformed by the given closure.
  ///
  /// - Parameter transform: A closure that transforms a value. `transform`
  ///   accepts each value of the dictionary as its parameter and returns a
  ///   transformed value of the same or of a different type.
  /// - Returns: A dictionary containing the keys and transformed values of
  ///   this dictionary, in the same order.
  ///
  /// - Complexity: O(`count`)
  @inlinable
  public func mapValues<T>(
    _ transform: (Value) throws -> T
  ) rethrows -> OrderedDictionary<Key, T> {
    OrderedDictionary<Key, T>(
      _uniqueKeys: _keys,
      values: ContiguousArray(try _values.map(transform)))
  }

  /// Returns a new dictionary containing only the key-value pairs that have
  /// non-`nil` values as the result of transformation by the given closure.
  ///
  /// Use this method to receive a dictionary with non-optional values when
  /// your transformation produces optional values.
  ///
  /// In this example, note the difference in the result of using `mapValues`
  /// and `compactMapValues` with a transformation that returns an optional
  /// `Int` value.
  ///
  ///     let data: OrderedDictionary = ["a": "1", "b": "three", "c": "///4///"]
  ///
  ///     let m: [String: Int?] = data.mapValues { str in Int(str) }
  ///     // ["a": Optional(1), "b": nil, "c": nil]
  ///
  ///     let c: [String: Int] = data.compactMapValues { str in Int(str) }
  ///     // ["a": 1]
  ///
  /// - Parameter transform: A closure that transforms a value. `transform`
  ///   accepts each value of the dictionary as its parameter and returns an
  ///   optional transformed value of the same or of a different type.
  ///
  /// - Returns: A dictionary containing the keys and non-`nil` transformed
  ///   values of this dictionary, in the same order.
  ///
  /// - Complexity: O(`count`)
  @inlinable
  public func compactMapValues<T>(
    _ transform: (Value) throws -> T?
  ) rethrows -> OrderedDictionary<Key, T> {
    var result: OrderedDictionary<Key, T> = [:]
    for (key, value) in self {
      if let value = try transform(value) {
        result._keys._appendNew(key)
        result._values.append(value)
      }
    }
    return result
  }
}<|MERGE_RESOLUTION|>--- conflicted
+++ resolved
@@ -99,13 +99,8 @@
 /// ``init(grouping:by:)-6mahw``), methods for merging one dictionary with
 /// another (``merge(_:uniquingKeysWith:)-6ka2i``,
 /// ``merging(_:uniquingKeysWith:)-4z49c``), filtering dictionary entries
-<<<<<<< HEAD
 /// (``filter(_:)``), transforming values (``mapValues(_:)``), and a combination
 /// of these two (``compactMapValues(_:)``).
-=======
-/// (``filter(_:)``), transforming values (``mapValues(_:)``),
-/// and a combination of these two (``compactMapValues(_:)``).
->>>>>>> 4cab1c1c
 ///
 /// ### Sequence and Collection Operations
 ///
@@ -120,10 +115,8 @@
 ///     responses.elements[0] // `(200, "OK")` (index-based subscript)
 ///
 /// Because ordered dictionaries need to maintain unique keys, neither
-<<<<<<< HEAD
 /// `OrderedDictionary` nor its `elements` view can conform to the full
 /// `MutableCollection` or `RangeReplaceableCollection` protocols.
-///
 /// However, `OrderedDictioanr` is still able to implement some of the
 /// requirements of these protocols. In particular, it supports permutation
 /// operations from `MutableCollection`:
@@ -143,14 +136,6 @@
 /// - ``removeFirst()``, ``removeFirst(_:)``
 /// - ``removeAll(where:)``
 ///
-=======
-/// `OrderedDictionary` nor its ``elements-swift.property`` view can conform to
-/// the full `MutableCollection` or `RangeReplaceableCollection` protocols.
-/// However, they are able to partially implement requirements: they support
-/// mutations that merely change the order of elements, or just remove a subset
-/// of existing members.
-///
->>>>>>> 4cab1c1c
 /// `OrderedDictionary` also implements ``reserveCapacity(_:)`` from
 /// `RangeReplaceableCollection`, to allow for efficient insertion of a known
 /// number of elements. (However, unlike `Array` and `Dictionary`,
@@ -162,13 +147,8 @@
 /// ``values-swift.property`` properties that provide lightweight views into
 /// the corresponding parts of the dictionary.
 ///
-<<<<<<< HEAD
 /// The ``keys`` collection is of type ``OrderedSet``, containing all the keys
 /// in the original dictionary.
-=======
-/// The ``keys`` collection is of type `OrderedSet<Key>`, containing all the
-/// keys in the original dictionary.
->>>>>>> 4cab1c1c
 ///
 ///     let d: OrderedDictionary = [2: "two", 1: "one", 0: "zero"]
 ///     d.keys // [2, 1, 0] as OrderedSet<Int>
@@ -178,13 +158,8 @@
 /// copied out and then mutated if desired. (Such mutations won't affect the
 /// original dictionary value.)
 ///
-<<<<<<< HEAD
 /// The ``values-swift.property`` collection is a mutable random-access
 /// ordered collection of the values in the dictionary:
-=======
-/// The ``values-swift.property`` property returns a mutable random-access
-/// collection of the values in the dictionary:
->>>>>>> 4cab1c1c
 ///
 ///     d.values // "two", "one", "zero"
 ///     d.values[2] = "nada"
@@ -193,11 +168,7 @@
 ///     // `d` is now [2: "nada", 1: "one", 0: "two"]
 ///
 /// Both views store their contents in regular `Array` values, accessible
-<<<<<<< HEAD
 /// through their ``elements-swift.property`` property.
-=======
-/// through their own `elements` property.
->>>>>>> 4cab1c1c
 ///
 /// ## Performance
 ///
